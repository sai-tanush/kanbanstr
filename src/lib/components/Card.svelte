<script lang="ts">
    import { onMount } from 'svelte';
    import { ndkInstance, formatAmount } from '../ndk';
    import { kanbanStore, type Card, type KanbanBoard } from '../stores/kanban';
    import CardDetails from './CardDetails.svelte';
    import ZapModal from './ZapModal.svelte';
    import { formatTimeAgo, formatDateTime } from '../utils/date';
    import type { NDKKind, NDKUser } from '@nostr-dev-kit/ndk';
    import UserAvatar from './UserAvatar.svelte';
    import ContextMenu from './ContextMenu.svelte';
    import BoardSelectorModal from './BoardSelectorModal.svelte';
    import { toastStore } from '../stores/toast';
    import { activeContextMenuId } from '../stores/contextMenu';
    
    export let card: Card;
    export let boardId: string;
    export let boardPubkey: string;
    export let isUnmapped: boolean = false;    
    export let showDetails: boolean = false;
    export let isNoZapBoard: boolean = false;
    export let readOnly: boolean = false;

    let isZapping = false;
    let zapError: string | null = null;
    let showZapModal = false;
    let zapAmount = 0;
    let isWebLnEnabled = window.hasOwnProperty('webln');

    let currentUser: any = null;
    let loginMethod: string | null = null;
    let zapMethod = undefined;
    let canUserZap = false;
    let zapImpossibleReason: string|undefined = undefined;
    let creatorName = 'Unknown';
    let boards: KanbanBoard[] = []; 
    let menuPosition = { x: 0, y: 0 };
    let showBoardSelectorForCloning = false; 
    let showBoardSelectorForTrackingInDifferentBoard = false;
    let showContextMenu = false;
    let contextMenuComponent: ContextMenu;    

    const contextMenuItems = [
        { label: 'Clone as new card', icon: 'content_copy', action: 'clone-as-new-card' },
        { label: 'Track this card in another board', icon: 'track_changes', action: 'track-card' },
        { label: 'Copy permalink', icon: 'link', action: 'copy-permalink' }
    ];

    let tTags = [...(card.tTags || [] )]; 
    let showAllTags = false;
    const additionalCount = tTags.length > 3 ? tTags.length - 3 : 0;

    onMount(async () => {   
        try {
            const creator = await getUserWithProfileFromPubKey(card.pubkey);
            creatorName = creator?.profile?.displayName || 'Anonymous';
        } catch (error) {
            console.error('Failed to load creator info:', error);
            creatorName = 'Anonymous';
        }
        
        const unsubscribe = ndkInstance.store.subscribe(state => {
            currentUser = state.user;
            loginMethod = state.loginMethod;
            zapMethod = state.zapMethod;

            if(zapMethod === 'nwc'){
                canUserZap = true;
            } else if(zapMethod === 'webln') {
                if(isWebLnEnabled){
                    canUserZap= true;
                    zapImpossibleReason = undefined;
                } else {
                    zapImpossibleReason = "WebLN is not enabled. So, you cannot zap!"
                }
            } else {
                zapImpossibleReason = "Zap method not configured. Configure it in settings to zap!"
            }
        });

        // subscribe to kanban store and update the card
        const kanbanUnsub = kanbanStore.subscribe((state) => {
            const cardsInBoard = state.cards.get(boardId);
            const cardsWithSameDTag = cardsInBoard?.filter(c => c.dTag === card.dTag);
            if (cardsWithSameDTag) {
                let latestCard = cardsWithSameDTag.sort((a, b) => b.created_at - a.created_at)[0];
                card = latestCard
            }
            boards = state.myBoards;
        });

        return ()=> {
            unsubscribe();
            kanbanUnsub();
        };
    });

    // This can be used for likes, comments, etc.
    $: canReactOnCard = currentUser && 
                 loginMethod !== 'readonly' && 
                 loginMethod !== 'npub';

    // Add this computed property
    $: lastUpdated = card.created_at ? formatTimeAgo(card.created_at) : '';

    // Add this computed property
    $: fullDateTime = card.created_at ? formatDateTime(card.created_at) : '';

    function zapComplete(){
        loadZapAmount();
    }

    async function getUserWithProfileFromPubKey(pubKey: string): Promise<NDKUser> {
        const user = ndkInstance.ndk!.getUser({pubkey: pubKey});
        await user.fetchProfile();
        return user;
    }

    async function copyPermalink(event) {
        event.preventDefault();
        event.stopPropagation();

        const permalink = `${window.location.origin}/#/board/${boardPubkey}/${boardId}/card/${card.dTag}`;
        
        try {
            await navigator.clipboard.writeText(permalink);
            contextMenuComponent.setItemSuccess('copy-permalink');
            toastStore.addToast('Permalink copied to clipboard');
            
            setTimeout(() => {
                closeMenu();
            }, 500);
        } catch (error) {
            toastStore.addToast('Failed to copy permalink', 'error');
        }
    }

    function openDetails() {
        showDetails = true;
    }

    function closeDetails() {
        showDetails = false;
    }

    function handleDragStart(event: DragEvent) {
        if (!event.dataTransfer) return;
        
        event.dataTransfer.effectAllowed = 'move';
        event.dataTransfer.setData('application/json', JSON.stringify({
            cardId: card.id,
            sourceStatus: card.status,
            order: card.order
        }));
    }

    async function handleZap(event: MouseEvent) {
        event.stopPropagation(); // Prevent card details from opening
        showZapModal = true;
    }

    async function executeZap(amount: number, comment: string) {
        try {
            console.log('Zapping', amount, 'sats to', card.pubkey, 'with comment:', comment);
            await ndkInstance.zapCard(card, amount, comment, zapComplete);
        } catch (error) {
            throw error;
        }
    }

    // Add this function to load zap amount
    async function loadZapAmount() {
        try {
            zapAmount = await ndkInstance.getZapAmount(30302 as NDKKind,card.pubkey,card.dTag);
        } catch (error) {
            console.error('Failed to load zap amount:', error);
        }
    }

    // Call it when the component mounts
    onMount(() => {
        loadZapAmount();
    });

    function openMenu(event: MouseEvent, cardId: string) {
        event.preventDefault();
        event.stopPropagation();
        if ($activeContextMenuId) {
            activeContextMenuId.set(null);
        }
        menuPosition = { x: event.clientX, y: event.clientY };
        showContextMenu = true;
    }

    function closeMenu() {
        showContextMenu = false;
        activeContextMenuId.set(null);
    }

     function closeBoardSelector() {
        showBoardSelectorForCloning = false;
        showBoardSelectorForTrackingInDifferentBoard = false;
    }

    async function handleBoardSelectForCloning(event) {
        const targetBoardId = event.detail;
        
        try {
            await kanbanStore.cloneCardToBoard(card, targetBoardId);
            showBoardSelectorForCloning = false;
            toastStore.addToast('Card cloned successfully as a new card');
        } catch (error) {
            console.error('Failed to copy card:', error);
            toastStore.addToast('Failed to clone card', 'error');
        }
    }

    async function handleBoardSelectForTrackingInDifferentBoard(event) {
        const targetBoardId = event.detail;
        
        try {
            await kanbanStore.trackCardInAnotherBoard(card, 
                `30301:${boardPubkey}:${boardId}`, 
                targetBoardId);
            showBoardSelectorForTrackingInDifferentBoard = false;
            toastStore.addToast('Card is now being tracked in the selected board');
        } catch (error) {
            console.error('Failed to track card in the selected board:', error);
            toastStore.addToast('Failed to track card in the selected board', 'error');
        }
    }

    async function cloneAsNewCard(event: MouseEvent) {
        event.preventDefault();
        event.stopPropagation();
        
        showBoardSelectorForCloning = true;
        
        closeMenu();
    }

    async function trackCardInAnotherBoard(event: MouseEvent) {
        event.preventDefault();
        event.stopPropagation();
        
        showBoardSelectorForTrackingInDifferentBoard = true;
        
        closeMenu();
    }

    function handleMenuSelect(event) {
        const action = event.detail;
        if (action === 'clone-as-new-card') {
            cloneAsNewCard(event);
        }
        else if (action === 'track-card') {
            trackCardInAnotherBoard(event);
        } 
        else if (action === 'copy-permalink') {
            copyPermalink(event);
        }
    }

<<<<<<< HEAD
    const toggleShowAll = (e) => {
        e.preventDefault();
        e.stopPropagation();
        showAllTags = !showAllTags;
    };
=======
    $: if (zapAmount !== undefined && card) {
        card.zapAmount = zapAmount;
    }
>>>>>>> 2128c643
</script>

<div 
    class="card" 
    draggable={!readOnly && !(card.trackingRef !== undefined)}
    on:click={openDetails}
    on:dragstart={handleDragStart}
    on:contextmenu={(e) => openMenu(e, card.id)}
>
    <div class="card-header">
        <h4 on:click={openDetails}>{card.title}</h4>
        <div class="card-actions">
            {#if card.assignees && card.assignees.length > 0}
            {#each card.assignees as assignee}
                        <UserAvatar pubkey={assignee} size={24} prefix="Assigned to: "/>
            {/each}
            {/if}
            
        </div>
        <div>
            <!-- show icon if there is card has trackingRef -->
            {#if card.trackingRef}
            <button on:click|preventDefault|stopPropagation={(e) => null}
                class="track-icon">
                <span class="material-icons" title="Tracked card from another board">track_changes</span>
            </button>
                
            {/if}
        </div>
            <button on:click|preventDefault|stopPropagation={(e) => openMenu(e, card.id)}
                class="more-options-btn">
                <span class="material-icons">more_vert</span> 
            </button>
    </div>

    <div class="card-tag-div">
        {#if showAllTags}
            {#each tTags as tag}
                <p class="card-tag-text">{tag}</p>
            {/each}
            <p class="card-tag-text tags-show-less" on:click={toggleShowAll}>
                show Less
            </p>
        {:else}
            {#each tTags.slice(0, 3) as tag}
                <p class="card-tag-text">{tag}</p>
            {/each}
            {#if additionalCount > 0}
                <p class="card-tag-text tags-show-more" on:click={toggleShowAll}>
                    +{additionalCount}
                </p>
            {/if}
        {/if}
    </div>

    <div class="card-meta">
       {#if lastUpdated}
            <div class="last-updated" title={'Last updated at ' + fullDateTime}>
                <UserAvatar pubkey={card.pubkey} size={20} prefix="Last updated by: "/> <span class="last-updated-time">{lastUpdated}</span>
            </div>
        {/if}
    </div>

    <div class="card-footer" on:click={openDetails}>
        
        <div class="footer-row actions-row">
            {#if !isNoZapBoard}
            <div class="zap-container">
                {#if !isZapping}
                    <button 
                        class="zap-button" 
                        on:click={handleZap}
                        disabled={!canUserZap}
                        title={canUserZap ? "Send sats via Lightning": zapImpossibleReason}
                    >
                        ⚡
                        {#if zapAmount > 0}
                            <span class="zap-amount">{formatAmount(zapAmount)}</span>
                        {/if}
                    </button>
                {:else}                 
                    <button 
                        class="zap-button pulse-animation" 
                        disabled
                        title="Sending sats..."
                    >
                        ⚡
                        {#if zapAmount > 0}
                            <span class="zap-amount">{formatAmount(zapAmount)}</span>
                        {/if}
                    </button>
                {/if}
            </div>
            {/if}
        </div>
    </div>

   {#if showContextMenu}
        <ContextMenu
            bind:this={contextMenuComponent}
            id={card.id}
            items={contextMenuItems}
            position={menuPosition}
            visible={showContextMenu}
            on:select={handleMenuSelect}
            on:close={closeMenu}
        />
    {/if}
     <BoardSelectorModal
                visible={showBoardSelectorForCloning}
                onClose={closeBoardSelector}
                on:select={handleBoardSelectForCloning}
            />
    <BoardSelectorModal
            visible={showBoardSelectorForTrackingInDifferentBoard}
            onClose={closeBoardSelector}
            on:select={handleBoardSelectForTrackingInDifferentBoard}
        />
</div>

{#if showDetails}
    <CardDetails {card} {boardId} {isUnmapped} onClose={closeDetails} readOnly={readOnly || (card.trackingRef !== undefined)}/>
{/if}

{#if zapError}
    <div class="error-message">
        {zapError}
    </div>
{/if}

{#if showZapModal}
    <ZapModal 
        onClose={() => showZapModal = false}
        onZap={executeZap}
    />
{/if}

<style>
    .card {
        background: white;
        border-radius: 4px;
        padding: 0.8rem;
        margin-bottom: 0.5rem;
        box-shadow: 0 1px 3px rgba(0,0,0,0.12);
        cursor: pointer;
        user-select: none;
        position: relative;
    }

    .card:hover {
        box-shadow: 0 2px 5px rgba(0,0,0,0.2);
    }

    .card:active {
        cursor: grabbing;
    }

    h4 {
        margin: 0 0 0.5rem 0;
        text-align: left;
        word-wrap: break-word;
        word-break: break-word;
    }

    .card-tag-div{
        display: flex;
        flex-wrap: wrap;
        gap: 10px;
    }

    .card-tag-text{
        height: 1.5rem;
        min-width: 2.5rem;
        padding: 2px 10px;
        background-color: #666;
        border-radius: 5px;
        color: #fff;
        display: flex;
        align-items: center;
        justify-content: center;
        margin-bottom: -1rem;
    }

    .tags-show-more {
    cursor: pointer;
    background-color: white;
    color: blue;
    }

    .tags-show-less {
        cursor: pointer;
        background-color: white;
        color: blue;
        font-size: 0.8rem;
    }

    .card-footer {
        display: flex;
        flex-direction: column;
        gap: 0.5rem;
        margin-top: 0.5rem;
        font-size: 0.8rem;
        color: #666;
    }

    .footer-row {
        display: flex;
        justify-content: flex-start;
        align-items: center;
        gap: 0.5rem;
        width: 100%;
    }

    .footer-row:not(:last-child) {
        margin-bottom: 0.5rem;
    }

    .zap-container {
        display: flex;
        align-items: center;
    }

    .zap-button {
        display: flex;
        align-items: center;
        justify-content: center;
        padding: 0.4rem;
        background: #f5f5f5;
        border: none;
        border-radius: 4px;
        cursor: pointer;
        font-size: 1rem;
        transition: all 0.2s;
    }

    @media (prefers-color-scheme: dark) {
        

        .zap-button {
            background: #2d2d2d;
        }
    }

    .card-header {
        display: flex;
        justify-content: space-between;
        align-items: flex-start;
        gap: 0.5rem;
    }

    .card-header h4 {
        flex: 1;
        margin: 0 0 0.5rem 0;
        text-align: left;
        cursor: pointer;
    }

    .card-actions {
        display: flex;
        gap: 0.5rem;
        align-items: center;
    }

    .zap-button {
        background: none;
        border: none;
        padding: 0.2rem;
        cursor: pointer;
        font-size: 1rem;
        opacity: 0.6;
        border-radius: 4px;
        transition: opacity 0.2s, background-color 0.2s;
    }

    @keyframes pulse {
            0% {
                transform: scale(1);
            }

            50% {
                transform: scale(1.5);
            }

            100% {
                transform: scale(1);
            }
        }

    .pulse-animation {
        animation: pulse 1s infinite;
    }


    .zap-button:hover:not(:disabled) {
        opacity: 1;
        background: rgba(132, 0, 255, 0.1);
    }

    .zap-button:hover:is(:disabled) {
        background: rgba(132, 0, 255, 0.1);
    }

    .zap-button:disabled {
        cursor: not-allowed;
    }

    .error-message {
        color: #ff4444;
        font-size: 0.8rem;
        margin-top: 0.5rem;
        padding: 0.5rem;
        background: rgba(255, 68, 68, 0.1);
        border-radius: 4px;
    }

    @media (prefers-color-scheme: dark) {


        .zap-button:hover:not(:disabled) {
            background: rgba(255, 215, 0, 0.2);
        }
    }

    .zap-amount {
        font-size: 0.8rem;
        color: #1e1855;
        font-weight: 500;
        padding-right: 0.5rem;
        margin-left: -0.25rem;
    }

    .last-updated {
        display:flex;
        gap:0.25rem;        
        flex-wrap: wrap;
        font-size: 0.75rem;
        color: #666;
        margin-bottom: 0.5rem;
        font-style: italic;
    }

    .last-updated-time {
        padding:0.1rem;
    }

    @media (prefers-color-scheme: dark) {
        .last-updated {
            color: #999;
        }
    }

    .card-meta {
        font-size: 0.75rem;
        color: #666;
        margin-top: 2rem; 
    }

    @media (prefers-color-scheme: dark) {
        .card-meta {
            color: #999;
        }
    }
    .card-footer {
        margin-top: 0.5rem;
        padding-top: 0.5rem;
        display: flex;
        align-items: center;
        justify-content: space-between;
    }

    
    .more-options-btn {
        background: none;
        color:black;
        border: none;
        padding: 0.2rem;
        cursor: pointer;
        font-size: 1rem;
        opacity: 0.6;
        border-radius: 4px;
        transition: opacity 0.2s, background-color 0.2s;
    }

    .more-options-btn:hover {
        opacity: 1;
        background: rgba(0, 0, 0, 0.05);
    }

    .track-icon{
        background: none;
        background: linear-gradient(90deg, #cc00b1, #5638ff);
        -webkit-background-clip: text;
        -webkit-text-fill-color: transparent;
        color:black;
        border: none;
        padding: 0.2rem;
        font-size: 1rem;
        cursor: auto;
        opacity: 0.9;
        border-radius: 4px;
        transition: opacity 0.2s, background-color 0.2s;
    }

    .track-icon:hover {
        opacity: 1;
        background: none;
        background: linear-gradient(90deg, #cc00b1, #5638ff);
        -webkit-background-clip: text;
        -webkit-text-fill-color: transparent;
    }

</style> <|MERGE_RESOLUTION|>--- conflicted
+++ resolved
@@ -260,17 +260,15 @@
         }
     }
 
-<<<<<<< HEAD
+    $: if (zapAmount !== undefined && card) {
+        card.zapAmount = zapAmount;
+    }
+
     const toggleShowAll = (e) => {
         e.preventDefault();
         e.stopPropagation();
         showAllTags = !showAllTags;
     };
-=======
-    $: if (zapAmount !== undefined && card) {
-        card.zapAmount = zapAmount;
-    }
->>>>>>> 2128c643
 </script>
 
 <div 
