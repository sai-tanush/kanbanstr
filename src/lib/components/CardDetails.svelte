--- conflicted
+++ resolved
@@ -50,17 +50,16 @@
     let loadingBoards = true;
     let cloneSuccess = false;
     let isCloning = false;
-<<<<<<< HEAD
     let selectedBoard: KanbanBoard | null = null; 
     let maintainers: MaintainersListProps[] = [];
     let loadingMaintainers = false;
     let errorLoadingMaintainers: string | null = null;
-=======
+
     let newLinkString = '';
     let selectedLinkType: 'parent-child' | 'blocked-by' = 'parent-child';
     let linkError: string | null = null;
     let loadingLinks: boolean = false;
->>>>>>> de126720
+
 
     onMount(async () => {
         board = getContext('board');
@@ -302,7 +301,6 @@
         if(editor){
             editor.setEditable(canEditCard);
         }
-<<<<<<< HEAD
     }
 
     async function loadBoardAndMaintainers(boardId: string) {
@@ -350,7 +348,6 @@
         isLoadingAssignee = false; 
     }
 
-=======
     } 
 
     function copyLinkString() {
@@ -436,7 +433,6 @@
         incomingLinks = card.incomingLinks = await kanbanStore.getIncomingLinkedCards(boardPubkey, boardId, card.dTag);
         loadingLinks = false;
     }
->>>>>>> de126720
 </script>
 
 <div class="modal-backdrop" on:click={onClose}>
